--- conflicted
+++ resolved
@@ -68,20 +68,13 @@
                         .with_context(|| format!("Failed to parse `{name}`"))?;
                 Self {
                     project: None,
-<<<<<<< HEAD
-                    requirements: vec![RequirementEntry {
-                        requirement,
-                        hashes: vec![],
-                        path: None,
-                    }],
-=======
                     requirements: vec![UnresolvedRequirementSpecification::try_from(
                         RequirementEntry {
                             requirement,
                             hashes: vec![],
+                            path: None,
                         },
                     )?],
->>>>>>> 6d73db2b
                     constraints: vec![],
                     overrides: vec![],
                     editables: vec![],
@@ -153,74 +146,6 @@
                 }
             }
             RequirementsSource::PyprojectToml(path) => {
-<<<<<<< HEAD
-                let contents = uv_fs::read_to_string(path).await?;
-                let pyproject = toml::from_str::<PyProjectToml>(&contents)
-                    .with_context(|| format!("Failed to parse `{}`", path.user_display()))?;
-
-                // Attempt to read metadata from the `pyproject.toml` directly.
-                //
-                // If we fail to extract the PEP 621 metadata, fall back to treating it as a source
-                // tree, as there are some cases where the `pyproject.toml` may not be a valid PEP
-                // 621 file, but might still resolve under PEP 517. (If the source tree doesn't
-                // resolve under PEP 517, we'll catch that later.)
-                //
-                // For example, Hatch's "Context formatting" API is not compliant with PEP 621, as
-                // it expects dynamic processing by the build backend for the static metadata
-                // fields. See: https://hatch.pypa.io/latest/config/context/
-                if let Some(project) = pyproject.project.and_then(|project| {
-                    Pep621Metadata::try_from(project, extras, path)
-                        .ok()
-                        .flatten()
-                }) {
-                    Self {
-                        project: Some(project.name),
-                        requirements: project
-                            .requirements
-                            .into_iter()
-                            .map(|requirement| RequirementEntry {
-                                requirement: RequirementsTxtRequirement::Pep508(requirement),
-                                hashes: vec![],
-                                path: Some(path.to_string_lossy().to_string()),
-                            })
-                            .collect(),
-                        constraints: vec![],
-                        overrides: vec![],
-                        editables: vec![],
-                        source_trees: vec![],
-                        extras: project.used_extras,
-                        index_url: None,
-                        extra_index_urls: vec![],
-                        no_index: false,
-                        find_links: vec![],
-                        no_binary: NoBinary::default(),
-                        no_build: NoBuild::default(),
-                    }
-                } else {
-                    let path = fs_err::canonicalize(path)?;
-                    let source_tree = path.parent().ok_or_else(|| {
-                        anyhow::anyhow!(
-                            "The file `{}` appears to be a `pyproject.toml` file, which must be in a directory",
-                            path.user_display()
-                        )
-                    })?;
-                    Self {
-                        project: None,
-                        requirements: vec![],
-                        constraints: vec![],
-                        overrides: vec![],
-                        editables: vec![],
-                        source_trees: vec![source_tree.to_path_buf()],
-                        extras: FxHashSet::default(),
-                        index_url: None,
-                        extra_index_urls: vec![],
-                        no_index: false,
-                        find_links: vec![],
-                        no_binary: NoBinary::default(),
-                        no_build: NoBuild::default(),
-                    }
-                }
-=======
                 let contents = uv_fs::read_to_string(&path).await?;
                 // We need use this path as base for the relative paths inside pyproject.toml, so
                 // we need the absolute path instead of a potentially relative path. E.g. with
@@ -228,7 +153,6 @@
                 let path = uv_fs::absolutize_path(path)?;
                 Self::parse_direct_pyproject_toml(&contents, extras, path.as_ref(), preview)
                     .with_context(|| format!("Failed to parse `{}`", path.user_display()))?
->>>>>>> 6d73db2b
             }
             RequirementsSource::SetupPy(path) | RequirementsSource::SetupCfg(path) => {
                 let path = fs_err::canonicalize(path)?;
@@ -304,6 +228,7 @@
                             Either::Right(UnresolvedRequirementSpecification {
                                 requirement: UnresolvedRequirement::Named(requirement),
                                 hashes: vec![],
+                                path: Some(path.to_string_lossy().to_string()),
                             })
                         }
                     });
