use std::fmt::Write;
use std::process::ExitCode;
use std::time::Duration;

use anyhow::Context;
use owo_colors::OwoColorize;

pub(crate) use cache_clean::cache_clean;
pub(crate) use cache_dir::cache_dir;
use distribution_types::InstalledMetadata;
pub(crate) use pip_compile::{extra_name_with_clap_error, pip_compile, Upgrade};
pub(crate) use pip_freeze::pip_freeze;
pub(crate) use pip_install::pip_install;
pub(crate) use pip_list::pip_list;
pub(crate) use pip_sync::pip_sync;
pub(crate) use pip_uninstall::pip_uninstall;
use uv_cache::Cache;
use uv_fs::Simplified;
use uv_installer::compile_tree;
use uv_interpreter::PythonEnvironment;
pub(crate) use venv::venv;
pub(crate) use version::version;

use crate::printer::Printer;

mod cache_clean;
mod cache_dir;
mod pip_compile;
mod pip_freeze;
mod pip_install;
mod pip_list;
mod pip_sync;
mod pip_uninstall;
mod reporters;
mod venv;
mod version;

#[derive(Copy, Clone)]
pub(crate) enum ExitStatus {
    /// The command succeeded.
    #[allow(unused)]
    Success,

    /// The command failed due to an error in the user input.
    #[allow(unused)]
    Failure,

    /// The command failed with an unexpected error.
    #[allow(unused)]
    Error,
}

impl From<ExitStatus> for ExitCode {
    fn from(status: ExitStatus) -> Self {
        match status {
            ExitStatus::Success => Self::from(0),
            ExitStatus::Failure => Self::from(1),
            ExitStatus::Error => Self::from(2),
        }
    }
}

/// Format a duration as a human-readable string, Cargo-style.
pub(super) fn elapsed(duration: Duration) -> String {
    let secs = duration.as_secs();

    if secs >= 60 {
        format!("{}m {:02}s", secs / 60, secs % 60)
    } else if secs > 0 {
        format!("{}.{:02}s", secs, duration.subsec_nanos() / 10_000_000)
    } else {
        format!("{}ms", duration.subsec_millis())
    }
}

#[derive(Debug, Copy, Clone, Eq, PartialEq, Ord, PartialOrd)]
pub(super) enum ChangeEventKind {
    /// The package was removed from the environment.
    Removed,
    /// The package was added to the environment.
    Added,
}

#[derive(Debug)]
pub(super) struct ChangeEvent<T: InstalledMetadata> {
    dist: T,
    kind: ChangeEventKind,
}

#[derive(Debug, Clone, Copy, clap::ValueEnum)]
pub(crate) enum VersionFormat {
    Text,
    Json,
}

<<<<<<< HEAD
#[derive(Debug, Default, Clone, clap::ValueEnum)]
pub(crate) enum Format {
    #[default]
    Columns,
    Freeze,
    Json,
=======
/// Compile all Python source files in site-packages to bytecode, to speed up the
/// initial run of any subsequent executions.
///
/// See the `--compile` option on `pip sync` and `pip install`.
pub(super) async fn compile_bytecode(
    venv: &PythonEnvironment,
    cache: &Cache,
    mut printer: Printer,
) -> anyhow::Result<()> {
    let start = std::time::Instant::now();
    let files = compile_tree(venv.site_packages(), venv.python_executable(), cache.root())
        .await
        .with_context(|| {
            format!(
                "Failed to bytecode compile {}",
                venv.site_packages().simplified_display()
            )
        })?;
    let s = if files == 1 { "" } else { "s" };
    writeln!(
        printer,
        "{}",
        format!(
            "Bytecode compiled {} in {}",
            format!("{files} file{s}").bold(),
            elapsed(start.elapsed())
        )
        .dimmed()
    )?;
    Ok(())
>>>>>>> 65518c9c
}<|MERGE_RESOLUTION|>--- conflicted
+++ resolved
@@ -93,14 +93,18 @@
     Json,
 }
 
-<<<<<<< HEAD
 #[derive(Debug, Default, Clone, clap::ValueEnum)]
-pub(crate) enum Format {
+pub(crate) enum ListFormat {
+    /// Display the list of packages in a human-readable table.
     #[default]
     Columns,
+    /// Display the list of packages in a `pip freeze`-like format, with one package per line
+    /// alongside its version.
     Freeze,
+    /// Display the list of packages in a machine-readable JSON format.
     Json,
-=======
+}
+
 /// Compile all Python source files in site-packages to bytecode, to speed up the
 /// initial run of any subsequent executions.
 ///
@@ -131,5 +135,4 @@
         .dimmed()
     )?;
     Ok(())
->>>>>>> 65518c9c
 }